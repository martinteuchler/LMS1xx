--- conflicted
+++ resolved
@@ -197,19 +197,8 @@
 	if (buf[0] != 0x02)
 		logError("invalid packet recieved");
 
-<<<<<<< HEAD
-	buf[len] = 0;
-	logDebug("RX: %s", buf);
-
-	if (start == 0) {
-		for (int i = 0; i < 10; i++)
-			read(sockDesc, buf, 100);
-=======
-	if (debug) {
-		buf[len] = 0;
-		printf("%s\n", buf);
->>>>>>> b114895c
-	}
+	buf[len] = 0;
+	logDebug("RX: %s", buf);
 }
 
 void LMS1xx::getData(scanData& data) {
